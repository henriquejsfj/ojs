--- conflicted
+++ resolved
@@ -28,13 +28,8 @@
 			// Add section filters above last activity filter
 			array_splice($config['filters'], 2, 0, [[
 				'heading' => __('section.sections'),
-<<<<<<< HEAD
 				'filters' => self::getSectionFilters($activeOnly),
-			];
-=======
-				'filters' => self::getSectionFilters(),
 			]]);
->>>>>>> e7214b9e
 		}
 
 		return $config;
