# Ramli Baharuddin <ramli.baharuddin@relawanjurnal.id>, 2021, 2022.
msgid ""
msgstr ""
"Project-Id-Version: \n"
"Report-Msgid-Bugs-To: \n"
"POT-Creation-Date: 2019-11-19T10:49:26+00:00\n"
"PO-Revision-Date: 2022-08-07 15:25+0000\n"
"Last-Translator: Ramli Baharuddin <ramli.baharuddin@relawanjurnal.id>\n"
"Language-Team: Indonesian <http://translate.pkp.sfu.ca/projects/ojs/manager/"
"id_ID/>\n"
"Language: id_ID\n"
"MIME-Version: 1.0\n"
"Content-Type: text/plain; charset=UTF-8\n"
"Content-Transfer-Encoding: 8bit\n"
"Plural-Forms: nplurals=1; plural=0;\n"
"X-Generator: Weblate 4.13.1\n"

msgid "manager.website.archiving"
msgstr "Pengarsipan"

msgid "manager.emails.confirmResetAll"
msgstr ""
"Apakah Anda yakin Anda ingin mengatur ulang seluruh template email di jurnal "
"ini? Anda akan kehilangan semua penyesuaian yang sudah Anda buat."

msgid "manager.files.note"
msgstr ""
"Catatan: Berkas Penelusuran adalah fitur canggih yang memungkinkan file dan "
"direktori yang terkait dengan jurnal untuk dilihat dan dimanipulasi secara "
"langsung."

msgid "manager.journalManagement"
msgstr "Manajemen Jurnal"

msgid "manager.language.ui"
msgstr "UI"

msgid "manager.language.submissions"
msgstr "Penyerahan Naskah"

msgid "manager.language.forms"
msgstr "Form"

msgid "manager.language.confirmDefaultSettingsOverwrite"
msgstr ""
"Ini akan menggantikan pengaturan jurnal bahasa khusus apapun yang Anda "
"miliki untuk bahasa ini"

msgid "manager.languages.languageInstructions"
msgstr ""
"OJS dapat digunakan oleh pengguna dalam bahasa apa pun yang tersedia (bahasa "
"yang didukung oleh OJS). OJS juga dapat beroperasi sebagai sistem "
"multibahasa yang memungkinkan pengguna untuk berpindah dari satu bahasa ke "
"bahasa lain pada setiap halaman, dan memungkinkan untuk memasukkan data "
"tertentu ke dalam beberapa bahasa tambahan.<br /><br />Jika bahasa yang "
"didukung oleh OJS tidak terdaftar di bawah ini, minta Administrator Situs "
"Anda untuk menginstal bahasa pendukung tersebut dari antarmuka administrasi "
"situs. Untuk instruksi penambahan dukungan untuk bahasa baru, pelajarilah "
"dokumentasi OJS."

msgid "manager.languages.noneAvailable"
msgstr ""
"Maaf, tidak tersedia bahasa tambahan dalam situs ini. Hubungi administrator "
"situs Anda jika Anda ingin menggunakan bahasa pendukung untuk jurnal ini."

msgid "manager.languages.primaryLocaleInstructions"
msgstr "Bahasa default untuk situs jurnal."

msgid "manager.managementPages"
msgstr "Halaman Manajemen"

msgid "manager.payment.action"
msgstr "Aksi"

msgid "manager.payment.addPayment"
msgstr "Tambah Pembayaran"

msgid "manager.payment.amount"
msgstr "Jumlah"

msgid "manager.payment.authorFees"
msgstr "Biaya Penulis"

msgid "manager.payment.authorFeesDescription"
msgstr ""
"Pilihan yang dipilih, dengan deskripsi dan biaya (yang dapat diedit di bawah "
"ini), akan ditampilkan di Langkah 1 proses penyerahan naskah dan di Tentang "
"Jurnal di bawah penyerahan naskah, serta di bagian mana pun pembayaran "
"diperlukan."

msgid "manager.payment.currencymessage"
msgstr ""
"OJS tidak menyediakan konversi mata uang apa pun. Jika menerima pembayaran "
"untuk langganan, Anda harus pastikan bahwa mata uang langganan sesuai dengan "
"yang ada di sini."

msgid "manager.payment.description"
msgstr "Deskripsi"

msgid "manager.payment.details"
msgstr "Detail"

msgid "manager.payment.editSubscription"
msgstr "Edit Langganan"

msgid "manager.payment.enable"
msgstr "Tidak Bisa"

msgid "manager.payment.feePaymentOptions"
msgstr "Pilihan Pembayaran Biaya"

msgid "manager.payment.form.numeric"
msgstr "Semua biaya harus dalam nilai numerik positif (desimal dibolehkan)"

msgid "manager.payment.generalFees"
msgstr "Biaya Umum"

msgid "manager.payment.generalFeesDescription"
msgstr ""
"Keanggotaan Asosiasi akan ditampilkan pada Tentang Jurnal di bagian "
"Kebijakan."

msgid "manager.payment.generalOptions"
msgstr "Opsi Umum"

msgid "manager.payment.noPayments"
msgstr "Tidak Ada Pembayaran"

msgid "manager.payment.notFound"
msgstr "Tidak ditemukan"

msgid "manager.payment.options"
msgstr "Opsi"

msgid "manager.payment.options.acceptSubscriptionPayments"
msgstr ""
"Aktifkan pembayaran untuk Langganan, di mana tipe, biaya, durasi dan "
"langganan diatur oleh Manajer (Langganan) Jurnal."

msgid "manager.payment.options.enablePayments"
msgstr ""
"Klik di sini untuk memungkinkan modul Pembayaran. Anda harus mengkonfigurasi "
"pengaturan pembayaran dengan mengisi form di bawah ini. Catatan: Pengguna "
"harus log in untuk melakukan pembayaran."

msgid "manager.payment.options.fee"
msgstr "Biaya"

msgid "manager.payment.options.feeDescription"
msgstr "Deskripsi Biaya"

msgid "manager.payment.options.feeName"
msgstr "Nama Biaya"

msgid "manager.payment.options.membershipFee"
msgstr "Keanggotaan Asosiasi"

msgid "manager.payment.options.onlypdf"
msgstr "Hanya batasi akses versi PDF dari terbitan dan artikel"

msgid "manager.payment.options.publicationFee"
msgstr "Penerbitan Artikel"

msgid "manager.payment.options.purchaseArticleFee"
msgstr "Beli Artikel"

msgid "manager.payment.options.purchaseIssueFee"
msgstr "Beli Terbitan"

msgid "manager.payment.options.text"
msgstr "Deskripsi Metode Pembayaran"

msgid "manager.payment.paymentId"
msgstr "ID Pembayaran"

msgid "manager.payment.paymentMethod"
msgstr "Metode Pembayaran"

msgid "manager.payment.paymentMethod.description"
msgstr ""
"Anda bisa mengkonfigurasikan Plugin Metode Pembayaran berikut ini dari layar "
"ini."

msgid "manager.payment.paymentMethods"
msgstr "Metode Pembayaran Biaya"

msgid "manager.payment.paymentType"
msgstr "Tipe Pembayaran"

msgid "manager.payment.readerFees"
msgstr "Biaya Pembaca"

msgid "manager.payment.readerFeesDescription"
msgstr ""
"Pilihan ini, bersama dengan deskripsi dan biaya (yang dapat diedit di bawah "
"ini), akan muncul di Tentang Jurnal di bawah Kebijakan, serta di bagian mana "
"pun pembayaran diperlukan."

msgid "manager.payment.records"
msgstr "Rekam"

msgid "manager.payment.userName"
msgstr "ID Pembayaran"

msgid "manager.people.allEnrolledUsers"
msgstr "Pengguna yang Terdaftar"

msgid "manager.people.allJournals"
msgstr "Semua Jurnal"

msgid "manager.people.allSiteUsers"
msgstr "Daftarkan Pengguna Situs ini di Jurnal"

msgid "manager.people.showNoRole"
msgstr "Tampilkan Pengguna Tanpa Peran"

msgid "manager.people.allUsers"
msgstr "Semua Pengguna yang Terdaftar"

msgid "manager.people.confirmRemove"
msgstr ""
"Hapus pengguna ini dari jurnal? Tindakan ini akan membatalkan pendaftaran "
"pengguna dari semua peran dalam jurnal ini."

msgid "manager.people.emailUsers.selectTemplate"
msgstr "Pilih template"

msgid "manager.people.enrollExistingUser"
msgstr "Daftarkan Pengguna yang Sudah Ada"

msgid "manager.people.enrollSyncJournal"
msgstr "Dengan jurnal"

msgid "manager.people.mergeUsers.from.description"
msgstr ""
"Pilih pengguna (atau beberapa) untuk digabungkan dengan akun pengguna lain "
"(contoh saat seseorang mempunyai dua akun pengguna). Akun yang lebih dahulu "
"dipilih akan dihapus dan penyerahan, penugasan, dll akan dikirimkan ke akun "
"yang kedua."

msgid "manager.people.mergeUsers.into.description"
msgstr ""
"Pilih pengguna yang diberikan kepengarangan pengguna, tugas pengeditan, dll."

msgid "manager.people.roleEnrollment"
msgstr "Pendaftaran {$role}"

msgid "manager.people.syncUserDescription"
msgstr ""
"Sinkronisasi Pendaftaran akan mendaftarkan semua pengguna yang terdaftar di "
"peran yang telah ditentukan di jurnal yang telah ditentukan ke dalam peran "
"yang sama di jurnal ini. Fungsi ini membuat sejumlah pengguna (contoh: "
"Reviewer) akan disinkronisasikan antar jurnal."

msgid "manager.sections.abstractsNotRequired"
msgstr "Tidak membutuhkan abstrak"

msgid "manager.section.noSectionEditors"
msgstr ""
"Belum ada Editor Bagian.  Tambahkan terlebih dahulu peran ini ke setidaknya "
"satu pengguna via Manajemen > Pengaturan > Pengguna &amp; Peran."

msgid "manager.sections.assigned"
msgstr "Editor Bagian ini"

msgid "manager.sections.confirmDelete"
msgstr "Apakah Anda yakin ingin menghapus bagian ini secara permanen?"

msgid "manager.sections.alertDelete"
msgstr ""
"Sebelum bagian ini dapat dihapus, Anda harus memindahkan artikel yang masuk "
"ke bagian ini ke bagian lain."

msgid "manager.sections.create"
msgstr "Tambah Bagian"

msgid "manager.section.sectionEditorInstructions"
msgstr ""
"Tambahkan Editor Bagian ke bagian ini agar naskah secara otomatis ditugaskan "
"kepada Editor Bagian. (jika tidak, Editor Bagian akan ditugaskan secara "
"manual, setelah naskah masuk). Jika ditambahkan, Editor Bagian secara "
"otomatis dapat ditugaskan untuk mengawasi REVIEW (peer review) dan/ atau "
"PENGEDITAN (copyediting, layout, dan proofreading) naskah ke bagian ini. "
"Editor Bagian dibuat dengan mengklik Editor Bagian di bawah Peran di "
"Manajemen Jurnal."

msgid "manager.sections.editorRestriction"
msgstr "Item hanya bisa diserahkan oleh editor dan editor bagian."

msgid "manager.sections.editors"
msgstr "Editor Bagian"

msgid "manager.sections.form.abbrevRequired"
msgstr "Judul singkat diperlukan untuk bagian ini"

msgid "manager.sections.form.mustAllowPermission"
msgstr ""
"Pastikan bahwa setidaknya satu pilihan telah diisi untuk masing-masing tugas "
"Editor Bagian."

msgid "manager.sections.form.reviewFormId"
msgstr "Pastikan Anda telah memilih form review yang valid."

msgid "manager.sections.form.titleRequired"
msgstr "Judul diperlukan untuk bagian ini."

msgid "manager.sections.hideTocAuthor"
msgstr "Hilangkan nama penulis untuk item bagian dari daftar isi terbitan."

msgid "manager.sections.hideTocTitle"
msgstr "Hilangkan judul bagian ini dari daftar isi terbitan."

msgid "manager.sections.identifyType"
msgstr "Identifikasi item yang diterbitkan di bagian ini sebagai sebuah"

msgid "manager.sections.identifyTypeExamples"
msgstr ""
"(Contohnya: \"Artikel Telaah\", \"Review Buku Non-refereed?\", \"Komentar "
"Undangan\", dll.)"

msgid "manager.sections.indexed"
msgstr "Diindeks"

msgid "manager.sections.noneCreated"
msgstr "Tidak ada bagian yang dibuat."

msgid "manager.sections.open"
msgstr "Buka Penyerahan Naskah"

msgid "manager.sections.policy"
msgstr "Kebijakan Bagian"

msgid "manager.sections.readingTools"
msgstr "Alat Baca"

msgid "manager.sections.reviewed"
msgstr "Telah di-Peer review"

msgid "manager.sections.submissionIndexing"
msgstr "Tidak akan dimasukkan ke dalam pengindeksan jurnal"

msgid "manager.sections.submissionReview"
msgstr "Tidak akan di-peer review"

msgid "manager.section.submissionsToThisSection"
msgstr "Naskah yang diserahkan ke bagian jurnal ini"

msgid "manager.sections.unassigned"
msgstr "Editor Bagian yang tersedia"

msgid "manager.sections.wordCount"
msgstr "Jumlah Kata"

msgid "manager.sections.wordCountInstructions"
msgstr "Batasi jumlah kata abstrak untuk bagian ini (0 jika tidak ada batasan)"

msgid "manager.setup"
msgstr "Pengaturan Jurnal"

msgid "manager.setup.masthead"
msgstr "Tajuk"

msgid "manager.setup.editorialTeam"
msgstr "Dewan Editor"

msgid "manager.setup.homepageContent"
msgstr "Konten Beranda Jurnal"

msgid "manager.setup.homepageContentDescription"
msgstr ""
"Beranda jurnal secara default terdiri dari tautan navigasi. Konten lainnya "
"dapat ditambahkan dengan satu atau semua opsi berikut, yang akan muncul "
"sesuai urutan."

msgid "manager.setup.useStyleSheet"
msgstr "Jurnal stylesheet"

msgid "manager.setup.contextName"
msgstr "Nama Jurnal"

msgid "manager.setup.pageHeader"
msgstr "Header Halaman Jurnal"

msgid "manager.setup.aboutItemContent"
msgstr "Konten"

msgid "manager.setup.addAboutItem"
msgstr "Tambahkan Item Tentang"

msgid "manager.setup.addChecklistItem"
msgstr "Tambahkan Item Checklist"

msgid "manager.setup.addItem"
msgstr "Tambahkan Item"

msgid "manager.setup.addItemtoAboutJournal"
msgstr "Tambahkan item di \"Tentang Jurnal\""

msgid "manager.setup.addNavItem"
msgstr "Tambahkan Item"

msgid "manager.setup.addReviewerDatabaseLink"
msgstr "Tambahkan Tautan Database Baru"

msgid "manager.setup.addSponsor"
msgstr "Tambahkan Organisasi Sponsor"

msgid "manager.setup.alternateHeader"
msgstr "Header Alternatif"

msgid "manager.setup.alternateHeaderDescription"
msgstr ""
"Selain judul atau logo, dapat disisipkan versi HTML header ke dalam textbox "
"di bawah ini. Biarkan teks kosong jika tidak diperlukan."

msgid "manager.setup.announcements"
msgstr "Pengumuman"

msgid "manager.setup.enableAnnouncements.description"
msgstr ""
"Pengumuman bisa diterbitkan untuk menginformasikan kepada pembaca tentang "
"berita dan agenda jurnal. Pengumuman yang diterbitkan akan ditampilkan di "
"halaman Pengumuman."

msgid "manager.setup.announcementsIntroduction.description"
msgstr ""
"Masukkan informasi tambahan yang harus ditampilkan kepada pembaca di halaman "
"Pengumuman."

msgid "manager.setup.appearInAboutJournal"
msgstr "(Untuk ditampilkan di Tentang Jurnal) "

msgid "manager.setup.competingInterests.requireAuthors"
msgstr ""
"Mengharuskan Penulis untuk memberikan pernyataan Konflik Kepentingan dalam "
"naskah mereka."

msgid "manager.setup.competingInterests.requireReviewers"
msgstr ""
"Mengharuskan Reviewer untuk memberikan pernyataan Konflik Kepentingan dalam "
"tiap peer review yang mereka serahkan."

msgid "manager.setup.history"
msgstr "Sejarah Jurnal"

msgid "manager.setup.historyDescription"
msgstr ""
"Teks ini akan ditampilkan di bagian website jurnal \"Tentang Jurnal\" dan "
"dapat digunakan untuk mendeskripsikan perubahan pada judul, Dewan editorial, "
"dan item lain yang relevan dengan penerbitan jurnal."

msgid "manager.setup.metadata.coverage"
msgstr "Cakupan"

msgid "manager.setup.metadata.coverage.description"
msgstr ""
"Mengacu ke lokasi geospasial, cakupan kronologis atau historis, dan/atau "
"karakteristik sampel riset."

msgid "manager.setup.currentIssue"
msgstr "Terbitan Terkini"

msgid "manager.setup.customizingTheLook"
msgstr "Langkah 5. Menyesuaikan Tampilan"

msgid "manager.setup.customTags"
msgstr "Tag Khusus"

msgid "manager.setup.customTagsDescription"
msgstr "Tag HTML untuk dimasukkan di header setiap halaman (contoh: META tag)."

msgid "manager.setup.details"
msgstr "Detail"

msgid "manager.setup.details.description"
msgstr "Nama jurnal, ISSN, kontak, sponsor, dan mesin pencari."

msgid "manager.setup.disableUserRegistration"
msgstr ""
"Manajer Jurnal mendaftarkan semua pengguna. Editor atau Editor Bagian bisa "
"mendaftarkan pengguna menjadi reviewer."

msgid "manager.setup.discipline"
msgstr "Disiplin dan Sub Disiplin Ilmu"

msgid "manager.setup.disciplineDescription"
msgstr ""
"Bermanfaat saat jurnal keluar dari batasan disiplin ilmu dan/atau penulis "
"menyerahkan item multidisiplin."

msgid "manager.setup.disciplineExamples"
msgstr ""
"(Contoh: Sejarah, Pendidikan, Sosiologi, Psikologi, Ilmu Budaya, hukum)"

msgid "manager.setup.disciplineProvideExamples"
msgstr "Masukkan disiplin ilmu yang relevan dengan jurnal ini"

msgid "manager.setup.displayCurrentIssue"
msgstr "Tambahkan daftar isi untuk terbitan terkini (jika tersedia)."

msgid "manager.setup.editorDecision"
msgstr "Keputusan Editor"

msgid "manager.setup.emailBounceAddress"
msgstr "Tampilkan Alamat"

msgid "manager.setup.emailBounceAddress.description"
msgstr ""
"Setiap email yang tidak terkirim akan menghasilkan pesan eror ke alamat ini."

msgid "manager.setup.emailBounceAddress.disabled"
msgstr ""
"Untuk mengirim kembali email yang tak terkirim ke alamat bounce address, "
"administrator situs harus mengaktifkan pilihan <code>allow_envelope_sender</"
"code> di file konfigurasi OJS. Konfigurasi server tambahan mungkin "
"diperlukan, seperti yang tercantum dalam fokumentasi OJS."

msgid "manager.setup.emails"
msgstr "Identifikasi Email"

msgid "manager.setup.emailSignature"
msgstr "Tandatangan"

msgid "manager.setup.emailSignature.description"
msgstr ""
"Email yang disiapkan dan dikirim oleh sistem atas nama jurnal akan memiliki "
"tandatangan berikut ini di akhir pesan."

msgid "manager.setup.enableAnnouncements.enable"
msgstr "Aktifkan pengumuman"

msgid "manager.setup.enableUserRegistration"
msgstr "Penunjung dapat membuat akun pengguna."

msgid "manager.setup.focusAndScope"
msgstr "Fokus dan Ruang Lingkup"

msgid "manager.setup.focusAndScope.description"
msgstr ""
"Jelaskan kepada penulis, pembaca, dan pustakawan bahasan artikel dan item "
"lain yang akan dipublikasikan oleh jurnal."

msgid "manager.setup.forAuthorsToIndexTheirWork"
msgstr "Untuk Penulis Mengindeks Naskah Mereka"

msgid "manager.setup.forAuthorsToIndexTheirWorkDescription"
msgstr ""
"OJS mengikuti Protocol for Metadata Harvesting dari <a href=\"https://www."
"openarchives.org/\" target=\"_blank\">Open Archives Initiative</a>, yang "
"merupakan standar untuk menyediakan akses pengindeksan dengan baik ke sumber "
"riset elektronik di skala global. Penulis akan menggunakan template untuk "
"metadata naskah mereka. Manajer Jurnal harus memilih kategori untuk "
"pengindeksan dan memberi Penulis contoh-contoh yang relevan untuk membantu "
"mereka dalam mengindeks naskah mereka."

msgid "manager.setup.form.issnInvalid"
msgstr "ISSN yang diisikan tidak valid."

msgid "manager.setup.form.contactEmailRequired"
msgstr "Email kontak utama harus ada."

msgid "manager.setup.form.contactNameRequired"
msgstr "Nama kontak utama harus ada."

msgid "manager.setup.form.journalInitialsRequired"
msgstr "Inisial jurnal harus ada."

msgid "manager.setup.form.journalTitleRequired"
msgstr "Nama jurnal harus ada."

msgid "manager.setup.form.numReviewersPerSubmission"
msgstr "Jumlah Reviewer tiap naskah harus ada."

msgid "manager.setup.form.supportEmailRequired"
msgstr "Email dukungan harus ada."

msgid "manager.setup.form.supportNameRequired"
msgstr "Nama dukungan harus ada."

msgid "manager.setup.generalInformation"
msgstr "Informasi Umum"

msgid "manager.setup.gettingDownTheDetails"
msgstr "Langkah 1. Melengkapi Detail"

msgid "manager.setup.guidelines"
msgstr "Panduan"

msgid "manager.setup.guidingSubmissions"
msgstr "Langkah 3. Memandu Penyerahan"

msgid "manager.setup.includeCreativeCommons"
msgstr ""
"Untuk jurnal yang menawarkan kebijakan Open Access segera atau delayed, "
"sertakan lisensi Creative Commons pada semua karya di waktu yang tepat."

msgid "manager.setup.information"
msgstr "Informasi"

msgid "manager.setup.information.description"
msgstr ""
"Deskripsi singkat jurnal untuk pustakawan dan calon penulis dan pembaca. "
"Deskripsi ini akan tampil di bagian \"Informasi\"."

msgid "manager.setup.information.forAuthors"
msgstr "Untuk Penulis"

msgid "manager.setup.information.forLibrarians"
msgstr "Untuk Pustakawan"

msgid "manager.setup.information.forReaders"
msgstr "Untuk Pembaca"

msgid "manager.setup.initialIssue"
msgstr "Terbitan Awal"

msgid "manager.setup.initialIssueDescription"
msgstr ""
"Tergantung pada format yang dipilih, mengidentifikasi terbitan, volume, dan/"
"atau tahun terbitan pertama untuk diterbitkan dengan OJS:"

msgid "manager.setup.institution"
msgstr "Institusi"

msgid "manager.setup.itemsDescription"
msgstr ""
"Item navigasi bisa ditambahkan ke set yang ada saat ini (Beranda, Tentang, "
"Beranda Pengguna, dll) yang ditampilkan di bagian atas halaman."

msgid "manager.setup.itemsPerPage"
msgstr "Item per halaman"

msgid "manager.setup.journalAbbreviation"
msgstr "Singkatan Jurnal"

msgid "manager.setup.journalArchiving"
msgstr "Pengarsipan Jurnal"

msgid "manager.setup.contextSummary"
msgstr "Ringkasan Jurnal"

msgid "manager.setup.contextAbout"
msgstr "Tentang Jurnal"

msgid "manager.setup.contextAbout.description"
msgstr ""
"Tuliskan semua informasi tentang jurnal Anda yang mungkin bermanfaat bagi "
"pembaca, penulis atau reviewer. Hal ini dapat mencakup kebijakan Open "
"Access, fokus dan lingkup jurnal, pernyataan hak cipta, pernyataan "
"sponsorship, sejarah jurnal, pernyataan privasi, dan keterlibatan di sistem "
"pengarsipan LOCKSS maupun CLOCKSS."

msgid "manager.setup.journalHomepageContent"
msgstr "Konten Beranda Jurnal"

msgid "manager.setup.journalHomepageContentDescription"
msgstr ""
"Secara default, beranda terdiri dari tautan navigasi. Konten tambahan "
"beranda dapat ditambahkan dengan menggunakan salah satu atau semua pilihan "
"berikut ini, yang akan ditampilkan dalam urutan yang benar. Perhatikan bahwa "
"terbitan terkini selalu dapat diakses melalui tautan Terkini di navigasi."

msgid "manager.setup.journalHomepageHeader"
msgstr "Header Beranda Jurnal"

msgid "manager.setup.journalHomepageHeader.altText"
msgstr "Header Beranda Jurnal"

msgid "manager.setup.journalHomepageHeaderDescription"
msgstr ""
"Versi grafis judul dan logo jurnal (dalam bentuk file .gif, .jpg, atau .png) "
"dapat diunggah untuk beranda, yang akan menggantikan versi teks."

msgid "manager.setup.contextInitials"
msgstr "Inisial Jurnal"

msgid "manager.setup.journalLayout"
msgstr "Layout Jurnal"

msgid "manager.setup.journalLayoutDescription"
msgstr ""
"Pilih tema jurnal dan komponen layout di sini. Stylesheet jurnal juga boleh "
"diunggah, yang dapat digunakan untuk menggantikan stylesheet dan tema "
"default sistem."

msgid "manager.setup.journalLogo"
msgstr "Logo Jurnal"

msgid "manager.setup.journalLogo.altText"
msgstr "Logo Jurnal"

msgid "manager.setup.journalPageFooter"
msgstr "Footer Halaman Jurnal"

msgid "manager.setup.journalPageFooterDescription"
msgstr ""
"Ini adalah footer jurnal Anda. Untuk mengganti atau meng-update footer, "
"salin kode HTML pada textbox di bawah. Sebagai contoh dapat berisi navigasi "
"lain, counter, dll. Footer ini akan tampil di tiap halaman."

msgid "manager.setup.journalPolicies"
msgstr "Langkah 2. Kebijakan Jurnal"

msgid "manager.setup.journalSetup"
msgstr "Setup Jurnal"

msgid "manager.setup.journalSetupUpdated"
msgstr "Setup jurnal Anda telah di-update."

msgid "manager.setup.journalStyleSheetInvalid"
msgstr "Format stylesheet jurnal invalid. Format yang diterima adalah .css."

msgid "manager.setup.journalTheme"
msgstr "Tema Jurnal"

msgid "manager.setup.journalThumbnail"
msgstr "Thumbnail Jurnal"

msgid "manager.setup.journalThumbnail.description"
msgstr ""
"Logo atau gambar kecil yang mewakili jurnal untuk digunakan di daftar jurnal."

msgid "manager.setup.contextTitle"
msgstr "Nama Jurnal"

msgid "manager.setup.labelName"
msgstr "Nama Label"

msgid "manager.setup.lists"
msgstr "Daftar"

msgid "manager.setup.lockssEnable"
msgstr ""
"Aktifkan LOCKSS untuk menyimpan dan mendistribusikan konten jurnal ke "
"perpustakaan yang berpartisipasi melalui halaman <a href=\"{$lockssUrl}\" "
"target=\"_blank\">Publisher Manifest</a> LOCKSS."

msgid "manager.setup.lockssLicenseDescription"
msgstr ""
"Lisensi LOCKSS akan muncul di Tentang Jurnal di bawah Pengarsipan: <a href="
"\"http://www.lockss.org/community/publishers-titles-gln/\" target=\"_blank"
"\">LOCKSS License</a>"

msgid "manager.setup.lockssLicenseLabel"
msgstr "Deskripsi Lisensi LOCKSS"

msgid "manager.setup.lockssRegister"
msgstr ""
"Identifikasikan 6-10 perpustakaan yang akan mendaftarkan dan menyimpan "
"jurnal. Sebagai contoh, beralih ke institusi di mana editor atau anggota "
"dewan editor bekerja dan/atau institusi yang berpartisipasi dalam LOCKSS. "
"Lihat <a href=\"http://www.lockss.org/join-lockss/partner-communities\" "
"target=\"_blank\">komunitas LOCKSS</a>."

msgid "manager.setup.lockssTitle"
msgstr "LOCKSS"

msgid "manager.setup.clockssEnable"
msgstr ""
"Aktifkan CLOCKSS untuk menyimpan dan mendistribusikan konten jurnal ke "
"perpustakaan yang berpartisipasi melalui halaman <a href=\"{$clockssUrl}\" "
"target=\"_blank\">Daftar Penerbit</a> CLOCKSS."

msgid "manager.setup.clockssLicenseDescription"
msgstr ""
"Lisensi CLOCKSS akan muncul di Tentang Jurnal di bawah Pengarsipan: <a href="
"\"https://clockss.org\" target=\"_blank\">CLOCKSS License</a>"

msgid "manager.setup.clockssLicenseLabel"
msgstr "Deskripsi Lisensi CLOCKSS"

msgid "manager.setup.clockssRegister"
msgstr ""
"Daftar ke layanan CLOCKSS dengan mengunjungi <a href=\"https://clockss.org\" "
"target=\"_blank\">website CLOCKSS</a>."

msgid "manager.setup.clockssTitle"
msgstr "CLOCKSS"

msgid "manager.setup.look"
msgstr "Tampilan"

msgid "manager.setup.look.description"
msgstr ""
"Header beranda, isi jurnal, header jurnal, footer, navigasi dan stylesheet."

msgid "manager.setup.management"
msgstr "Manajemen"

msgid "manager.setup.management.description"
msgstr ""
"Akses dan keamanan, penjadwalan, pengumuman, copyediting, layout dan "
"proofreading."

msgid "manager.setup.managementOfBasicEditorialSteps"
msgstr "Manajemen Langkah Editorial Dasar"

msgid "manager.setup.managingPublishingSetup"
msgstr "Setup Manajemen dan Penerbitan"

msgid "manager.setup.managingTheJournal"
msgstr "Langkah 4. Mengatur Jurnal"

msgid "manager.setup.navigationBar"
msgstr "Bilah Navigasi"

msgid "manager.setup.navigationBarDescription"
msgstr "Tambahkan atau pindahkan item tambahan bilah navigasi."

msgid "manager.setup.navItemIsAbsolute"
msgstr ""
"URL adalah sebuah URL mutlak (e.g., \"http://www.example.com\") bukan path "
"direktori situs (contoh:\"/manager/setup\")"

msgid "manager.setup.navItemIsLiteral"
msgstr ""
"Nilai label adalah literal string (contoh \"Setup Jurnal\") bukan kunci "
"pesan lokalisasi (contoh: \"setup.manajer\")"

msgid "manager.setup.noImageFileUploaded"
msgstr "Tidak ada file gambar yang diunggah."

msgid "manager.setup.noStyleSheetUploaded"
msgstr "Tidak ada stylesheet yang diunggah."

msgid "manager.setup.note"
msgstr "Catatan"

msgid "manager.setup.notifications.submissionAckDisabled"
msgstr ""
"<strong>Catatan:</strong> Email pemberitahuan penyerahan naskah saat ini "
"tidak diaktifkan. Untuk menggunakan fitur ini, aktifkan email \"Submission "
"Ack\" di menu Email."

msgid "manager.setup.numPageLinks"
msgstr "Tautan Halaman"

msgid "manager.setup.publishingMode"
msgstr "Akses ke Konten Jurnal"

msgid "manager.setup.onlineIssn"
msgstr "ISSN Online"

msgid "manager.distribution.publishingMode.openAccess"
msgstr "Jurnal akan mendukung Open Access untuk konten jurnal."

msgid "manager.setup.pageNumberIdentifier"
msgstr "Pilihan Nomor Halaman"

msgid "manager.setup.policies"
msgstr "Kebijakan"

msgid "manager.setup.policies.description"
msgstr ""
"Fokus, peer review, bagian, privasi, keamanan, dan item tambahan tentang "
"kami."

msgid "manager.setup.printIssn"
msgstr "ISSN Cetak"

msgid "manager.setup.proofingInstructions"
msgstr "Instruksi Proofing"

msgid "manager.setup.proofingInstructionsDescription"
msgstr ""
"Instruksi Proofreading merupakan instruksi untuk Proofreader, Penulis, "
"Layout Editor, dan Editor Bagian di tahap pengeditan naskah. Di bawah ini "
"serangkaian instruksi default di HTML, yang dapat diedit atau diganti oleh "
"Manajer Jurnal kapanpun. (dalam HTML atau teks biasa)."

msgid "manager.setup.publicationSchedule"
msgstr "Jadwal Penerbitan"

msgid "manager.setup.publicationScheduleDescription"
msgstr ""
"Item jurnal dapat diterbitkan secara kolektif, sebagai bagian dari suatu "
"terbitan dengan Daftar Isi sendiri. Item juga bisa diterbitkan segera "
"setelah mereka siap, dengan menambahkan mereka ke Daftar Isi volume terkini. "
"Dalam Tentang Jurnal, berikan pembaca keterangan mengenai sistem yang akan "
"digunakan jurnal ini dan rencana frekuensi penerbitan."

msgid "manager.setup.publicationScheduling"
msgstr "Penjadwalan Penerbitan"

msgid "manager.setup.publicIdentifier"
msgstr "Identifikasi Konten Jurnal"

msgid "manager.setup.publisher"
msgstr "Penerbit"

msgid "manager.setup.referenceLinking"
msgstr "Tautan Referensi"

msgid "manager.setup.restrictArticleAccess"
msgstr "Pengguna harus terdaftar dan login untuk melihat konten Akses Terbuka."

msgid "manager.setup.restrictSiteAccess"
msgstr "Pengguna harus terdaftar dan login untuk melihat situs jurnal."

msgid "manager.setup.reviewGuidelines"
msgstr "Panduan Review"

msgid "manager.setup.reviewOptions"
msgstr "Pilihan Review"

msgid "manager.setup.reviewOptions.automatedReminders"
msgstr "Email pengingat otomatis"

msgid "manager.setup.reviewOptions.automatedRemindersDisabled"
msgstr ""
"Untuk mengirim pengingat email otomatis, administrator situs harus "
"mengaktifkan pilihan <tt>scheduled_tasks</tt> di file konfigurasi jurnal. "
"Konfigurasi tambahan pada server mungkin diperlukan seperti ditunjukkan pada "
"dokumentasi OJS."

msgid "manager.setup.reviewOptions.numWeeksPerReview"
msgstr "Jangka waktu review (dalam minggu)"

msgid "manager.setup.reviewOptions.onQuality"
msgstr ""
"Editor akan menilai reviewer dengan skala kualitas lima poin setiap selesai "
"mereview."

msgid "manager.setup.reviewOptions.restrictReviewerFileAccess.description"
msgstr ""
"Reviewer akan memiliki akses ke file naskah hanya setelah setuju untuk "
"mereviewnya."

msgid "manager.setup.reviewOptions.reviewerAccess"
msgstr "Akses Review"

msgid "manager.setup.reviewOptions.reviewerAccessKeysEnabled"
msgstr "Memberi akses One-Click review"

msgid "manager.setup.reviewOptions.reviewerAccessKeysEnabled.description"
msgstr ""
"<strong>Catatan:</strong> email undangan ke Reviewer akan berisi URL yang "
"akan membawa Reviewer yang diundang secara langsung ke halaman review untuk "
"naskah (untuk akses ke halaman lain mengharuskan mereka untuk login). Untuk "
"alasan keamanan dengan pilihan ini, editor tidak bisa memodifikasi alamat "
"email atau menambahkan CCs atau BCCs sebelum mengirimkan undangan kepada "
"Reviewer."

msgid "manager.setup.reviewOptions.reviewerRatings"
msgstr "Rating Review"

msgid "manager.setup.reviewOptions.reviewerReminders"
msgstr "Pengingat Review"

msgid "manager.setup.reviewPolicy"
msgstr "Kebijakan Review"

msgid "manager.setup.searchEngineIndexing"
msgstr "Pengindeksan Mesin Pencari"

msgid "manager.setup.searchEngineIndexing.description"
msgstr ""
"Bantu mesin pencarian seperti Google untuk menemukan dan menampilkan sitis "
"Anda. Disarankan untuk mengirimkan <a href=\"{$sitemapUrl}\" target=\"_blank"
"\">sitemap</a> Anda."

msgid "manager.setup.sectionsAndSectionEditors"
msgstr "Bagian dan Editor Bagian"

msgid "manager.setup.sectionsDefaultSectionDescription"
msgstr ""
"(Jika bagian tidak diisi, secara default item akan diserahkan kepada bagian "
"Artikel.)"

msgid "manager.setup.sectionsDescription"
msgstr ""
"Untuk membuat atau memodifikasi bagian untuk jurnal (contoh: artikel, review "
"buku, dll), pergi ke Manajemen Bagian.<br /><br /> Penulis dalam menyerahkan "
"item untuk jurnal akan menentukan...."

msgid "manager.setup.selectEditorDescription"
msgstr "Editor jurnal yang akan menyelesaikan proses editorial."

msgid "manager.setup.selectSectionDescription"
msgstr "Bagian jurnal di mana item akan dipertimbangkan."

msgid "manager.setup.showGalleyLinksDescription"
msgstr "Selalu tampilkan tautan galley dan tunjukkan bahwa akses dibatasi."

msgid "manager.setup.stepsToJournalSite"
msgstr "5 Langkah ke Website Jurnal"

msgid "manager.setup.subjectExamples"
msgstr ""
"(contoh: Photosynthesis; Black Holes; Four-Color Map Problem; Bayesian "
"Theory)"

msgid "manager.setup.subjectKeywordTopic"
msgstr "Kata Kunci"

msgid "manager.setup.subjectProvideExamples"
msgstr "Masukkan kata kunci atau topik sebagai petunjuk untuk Penulis"

msgid "manager.setup.submissionGuidelines"
msgstr "Petunjuk Penyerahan Naskah"

msgid "manager.setup.submissionPreparationChecklist"
msgstr "Daftar Tilik Pra-Penyerahan Naskah"

msgid "manager.setup.submissionPreparationChecklistDescription"
msgstr ""
"Saat melakukan penyerahan naskah untuk jurnal, Penulis terlebih dahulu "
"diminta untuk mengecek kelengkapan item di daftar ini, sebelum melanjutkan "
"proses. Daftar tersebut juga ditampilkan di Panduan Penulis, di bawah "
"Tentang Jurnal. Daftar ini dapat diedit, tapi terlebih dahulu diberi tanda "
"centang sebelum diproses."

msgid "manager.setup.submissions"
msgstr "Penyerahan Naskah"

msgid "manager.setup.submissions.description"
msgstr "Panduan Penulis, hak cipta, dan pengindeksan (termasuk registrasi)."

msgid "manager.distribution.publishingMode.subscription"
msgstr ""
"Jurnal akan mensyaratkan langganan untuk mengakses beberapa atau semua "
"konten jurnal."

msgid "manager.distribution.publishingMode.none"
msgstr ""
"OJS tidak akan digunakan untuk menerbitkan konten jurnal secara online."

msgid "manager.setup.typeExamples"
msgstr "(Contoh: Survey; Wawancara; Analisis Sastra)"

msgid "manager.setup.typeMethodApproach"
msgstr "Tipe (Metode/Pendekatan)"

msgid "manager.setup.typeProvideExamples"
msgstr ""
"Masukkan tipe, metode, dan pendekatan penelitian yang relevan untuk bidang "
"ini"

msgid "manager.setup.uniqueIdentifier"
msgstr "Identifier Unik"

msgid "manager.setup.uniqueIdentifierDescription"
msgstr ""
"Artikel dan terbitan dapat di-tag dengan angka atau string identifikasi, "
"memakai sistem registrasi seperti Digital Object Identifier System (DOI)."

msgid "manager.setup.useEditorialReviewBoard"
msgstr "Dewan reviewer/editorial akan digunakan oleh jurnal."

msgid "manager.setup.useThumbnail"
msgstr "Pratinjau"

msgid "manager.setup.useImageTitle"
msgstr "Gambar judul"

msgid "manager.setup.userRegistration"
msgstr "Registrasi Pengguna"

msgid "manager.setup.useTextTitle"
msgstr "Nama"

msgid "manager.statistics.statistics"
msgstr "Statistik Jurnal"

msgid "manager.statistics.statistics.articleViews"
msgstr "Hitung Lihat Artikel (hanya untuk Penulis)"

msgid "manager.statistics.statistics.count.accept"
msgstr "Terima"

msgid "manager.statistics.statistics.count.decline"
msgstr "Tolak"

msgid "manager.statistics.statistics.count.revise"
msgstr "Kirim Ulang"

msgid "manager.statistics.statistics.daysPerReview"
msgstr "Hari untuk review"

msgid "manager.statistics.statistics.daysToPublication"
msgstr "Hari untuk penerbitan"

msgid "manager.statistics.statistics.description"
msgstr ""
"OJS menghitung statistik berikut ini untuk masing-masing jurnal. \"Hari "
"untuk review\" dihitung dari tanggal penyerahan naskah (atau penetapan Versi "
"Review) hingga Keputusan Editor awal, sedangkan \"hari untuk penerbitan\" "
"diukur untuk penyerahan naskah yang diterima dari saat diunggah hingga "
"penerbitannya."

msgid "manager.statistics.statistics.itemsPublished"
msgstr "Item yang telah diterbitkan"

msgid "manager.statistics.statistics.makePublic"
msgstr "Centang item agar tersedia untuk pembaca di Tentang Jurnal."

msgid "manager.statistics.statistics.note"
msgstr ""
"Catatan: persentase untuk naskah yang menjalani peer-review mungkin tidak "
"sampai 100%, karena item yang dikirimkan ulang bisa diterima, ditolak, atau "
"masih dalam proses."

msgid "manager.statistics.statistics.numIssues"
msgstr "Terbitan yang telah terbit"

msgid "manager.statistics.statistics.numSubmissions"
msgstr "Total penyerahan"

msgid "manager.statistics.statistics.peerReviewed"
msgstr "Telah di-peer review"

msgid "manager.statistics.statistics.registeredReaders"
msgstr "Pembaca terdaftar"

msgid "manager.statistics.statistics.registeredUsers"
msgstr "Pengguna terdaftar"

msgid "manager.statistics.statistics.reviewerCount"
msgstr "No. Ditugaskan"

msgid "manager.statistics.statistics.reviewers"
msgstr "Reviewer"

msgid "manager.statistics.statistics.reviewerScore"
msgstr "Skor editor"

msgid "manager.statistics.statistics.reviewsPerReviewer"
msgstr "No. Review"

msgid "manager.statistics.statistics.selectSections"
msgstr "Pilih bagian untuk menghitung statistik peer review jurnal."

msgid "manager.statistics.statistics.subscriptions"
msgstr "Langganan"

msgid "manager.statistics.reports.defaultReport.articleDownloads"
msgstr "Unduhan file artikel"

msgid "manager.statistics.reports.defaultReport.articleAbstract"
msgstr "Kunjungan halaman abstrak artikel"

msgid "manager.statistics.reports.defaultReport.articleAbstractAndDownloads"
msgstr "Abstrak dan unduhan artikel"

msgid "manager.statistics.reports.defaultReport.journalIndexPageViews"
msgstr "Kunjungan ke halaman utama jurnal"

msgid "manager.statistics.reports.defaultReport.issuePageViews"
msgstr "Kunjungan ke halaman daftar isi terbitan"

msgid "manager.subscriptionPolicies"
msgstr "Kebijakan Langganan"

msgid "manager.subscriptionPolicies.delayedOpenAccess"
msgstr "Delayed Open Access"

msgid ""
"manager.subscriptionPolicies."
"enableSubscriptionExpiryReminderBeforeMonthsValid"
msgstr "Silakan gunakan checkbox yang disediakan."

msgid "manager.subscriptionPolicies.expiry"
msgstr "Masa Berlaku Langganan"

msgid "manager.subscriptionPolicies.expiryDescription"
msgstr ""
"Saat langganannya berakhir, pembaca dapat dihentikan aksesnya ke semua isi "
"langganan atau masih diperbolehkan bisa mengakses ke isi langganan yang "
"diterbitkan sebelum tanggal berakhir langganan."

msgid "manager.subscriptionPolicies.expiryFull"
msgstr "Berakhir Total"

msgid "manager.subscriptionPolicies.expiryFullDescription"
msgstr ""
"Saat langganannya berakhir, pembaca ditolak aksesnya ke semua isi langganan."

msgid "manager.subscriptionPolicies.expiryPartial"
msgstr "Berakhir Parsial"

msgid "manager.subscriptionPolicies.expiryPartialDescription"
msgstr ""
"Pembaca ditolak aksesnya ke isi langganan yang diterbitkan setelah tanggal "
"berakhir langganan, tetapi masih bisa mengakses ke isi langganan yang "
"diterbitkan sebelum tanggal berakhir langganan."

msgid "manager.subscriptionPolicies.expiryReminderAfterMonths1"
msgstr "Beritahu pelanggan melalui email"

msgid "manager.subscriptionPolicies.expiryReminderAfterMonths2"
msgstr "bulan setelah langganan berakhir."

msgid "manager.subscriptionPolicies.expiryReminderAfterWeeks1"
msgstr "Beritahu pelanggan melalui email"

msgid "manager.subscriptionPolicies.expiryReminderAfterWeeks2"
msgstr "minggu setelah langganan berakhir."

msgid "manager.subscriptionPolicies.expiryReminderBeforeMonths1"
msgstr "Beritahu pelanggan melalui email"

msgid "manager.subscriptionPolicies.expiryReminderBeforeMonths2"
msgstr "bulan sebelum langganan berakhir."

msgid "manager.subscriptionPolicies.expiryReminderBeforeWeeks1"
msgstr "Beritahu pelanggan melalui email"

msgid "manager.subscriptionPolicies.expiryReminderBeforeWeeks2"
msgstr "minggu sebelum masa berakhir langganan."

msgid "manager.subscriptionPolicies.expiryReminders"
msgstr "Pengingat masa berakhir langganan"

msgid "manager.subscriptionPolicies.expiryRemindersDescription"
msgstr ""
"Email pengingat otomatis (dapat diedit oleh Manajer Jurnal di menu Email "
"OJS) dapat dikirimkan ke pelanggan sebelum atau sesudah langganan berakhir."

msgid "manager.subscriptionPolicies.expiryRemindersDisabled"
msgstr ""
"<strong> Catatan:</strong> Untuk mengaktifkan pilihan ini, Administrator "
"situs harus mengaktifkan pilihan <tt>scheduled_tasks</tt> di file "
"konfigurasi OJS. Konfigurasi server tambahan mungkin diperlukan untuk "
"mendukung fungsi ini (tidak semua server bisa), seperti ditunjukkan di "
"dokumentasi OJS."

msgid "manager.subscriptionPolicies.expirySelectOne"
msgstr "Pilih satu dari berikut ini:"

msgid "manager.subscriptionPolicies.htmlInstructions"
msgstr ""
"HTML dapat digunakan di area teks (untuk ukuran huruf, warna, dll.), dengan "
"\"enter\" diperlakukan sebagai <tt>&lt;br&gt;</tt>; Editor HTML bekerja "
"dengan peramban firefox."

msgid ""
"manager.subscriptionPolicies.numMonthsAfterSubscriptionExpiryReminderValid"
msgstr "Pilih nilai valid untuk jumlah bulan setelah masa berakhir langganan."

msgid ""
"manager.subscriptionPolicies.numMonthsBeforeSubscriptionExpiryReminderValid"
msgstr "Pilih nilai valid untuk jumlah bulan sebelum masa berakhir langganan."

msgid ""
"manager.subscriptionPolicies.numWeeksAfterSubscriptionExpiryReminderValid"
msgstr "Pilih nilai valid untuk jumlah minggu setelah masa berakhir langganan."

msgid ""
"manager.subscriptionPolicies.numWeeksBeforeSubscriptionExpiryReminderValid"
msgstr "Pilih nilai valid untuk jumlah minggu sebelum masa berakhir langganan."

msgid "manager.subscriptionPolicies.openAccessNotificationDescription"
msgstr ""
"Pembaca terdaftar akan mempunyai pilihan menerima daftar isi melalui email "
"saat terbitan menjadi Open Access."

msgid "manager.subscriptionPolicies.openAccessNotificationDisabled"
msgstr ""
"<strong> Catatan:</strong> Untuk mengaktifkan pilihan ini, administrator "
"situs harus mengaktifkan pilihan <tt>scheduled_tasks</tt> di file "
"konfigurasi OJS. Konfigurasi server tambahan mungkin diperlukan untuk "
"mendukung fungsi ini (tidak semua server bisa), seperti ditunjukkan di "
"dokumentasi OJS."

msgid "manager.subscriptionPolicies.onlinePaymentNotifications"
msgstr "Notifikasi Pembayaran Online"

msgid "manager.subscriptionPolicies.onlinePaymentNotificationsDescription"
msgstr ""
"Notifikasi email otomatis (dapat diedit oleh Manajer Jurnal di menu Email "
"OJS) dapat dikirim ke Manajer Langganan setelah penyelesaian pembayaran "
"online langganan."

msgid ""
"manager.subscriptionPolicies."
"enableSubscriptionOnlinePaymentNotificationPurchaseIndividual"
msgstr ""
"Memberitahu manajer langganan melalui email setelah pembelian online "
"Langganan Individu."

msgid ""
"manager.subscriptionPolicies."
"enableSubscriptionOnlinePaymentNotificationPurchaseInstitutional"
msgstr ""
"Memberitahu manajer langganan melalui email setelah pembelian online "
"Langganan Institusi."

msgid ""
"manager.subscriptionPolicies."
"enableSubscriptionOnlinePaymentNotificationRenewIndividual"
msgstr ""
"Memberitahu manajer langganan melalui email setelah pembaruan online "
"langganan individu."

msgid ""
"manager.subscriptionPolicies."
"enableSubscriptionOnlinePaymentNotificationRenewInstitutional"
msgstr ""
"Memberitahu manajer langganan melalui email setelah pembaruan online "
"langganan institusi."

msgid ""
"manager.subscriptionPolicies.onlinePaymentPurchaseInstitutionalDescription"
msgstr ""
"<strong>Catatan:</strong> Langganan Institusi yang dibayar online "
"membutuhkan persetujuan domain dan IP range serta aktivasi langganan oleh "
"Manajer Langganan."

msgid "manager.subscriptionPolicies.onlinePaymentDisabled"
msgstr ""
"<strong>Catatan:</strong> Untuk mengaktifkan pilihan ini, Manajer Jurnal "
"harus mengaktifkan modul pembayaran online, termasuk pembayaran online untuk "
"langganan di menu Biaya Pembaca."

msgid "manager.subscriptionPolicies.openAccessOptions"
msgstr "Open Access untuk Jurnal Langganan"

msgid "manager.subscriptionPolicies.openAccessOptionsDescription"
msgstr ""
"Jurnal langganan dapat menyediakan Delayed Open Access ke konten yang sudah "
"diterbitkan, serta mengizinkan \"pengarsipan mandiri penulis\" (dua-duanya "
"meningkatkan pembacaan dan sitiran)."

msgid "manager.subscriptionPolicies.subscriptionAdditionalInformation"
msgstr "Informasi Langganan"

msgid ""
"manager.subscriptionPolicies.subscriptionAdditionalInformationDescription"
msgstr ""
"Tipe langganan dan struktur biaya akan secara otomatis ditempatkan di menu "
"Langganan di halaman Tentang Jurnal, bersama dengan nama dan informasi "
"kontak Manajer Langganan. Informasi tambahan tentang langganan, seperti "
"metode pembayaran atau dukungan untuk pelanggan dari negara berkembang, "
"dapat ditambahkan di sini."

msgid "manager.subscriptionPolicies.subscriptionContact"
msgstr "Manajer Langganan"

msgid "manager.subscriptionPolicies.subscriptionContactDescription"
msgstr "Kontak yang ditampilkan pada informasi Langganan di Tentang Jurnal."

msgid "manager.subscriptionPolicies.subscriptionContactEmailValid"
msgstr "Masukkan email yang valid."

msgid "manager.subscriptions"
msgstr "Langganan"

msgid "manager.individualSubscriptions"
msgstr "Langganan Individu"

msgid "manager.institutionalSubscriptions"
msgstr "Langganan Institusi"

msgid "manager.subscriptions.confirmDelete"
msgstr "Apakah Anda yakin ingin menghapus langganan ini?"

msgid "manager.subscriptions.summary"
msgstr "Ringkasan Langganan"

msgid "manager.subscriptions.create"
msgstr "Buat Langganan Baru"

msgid "manager.subscriptions.createTitle"
msgstr "Buat"

msgid "manager.subscriptions.renew"
msgstr "Memperbaharui"

msgid "manager.subscriptions.dateEnd"
msgstr "Akhiri"

msgid "manager.subscriptions.dateEndSearch"
msgstr "Tanggal Berakhir"

msgid "manager.subscriptions.dateStart"
msgstr "Mulai"

msgid "manager.subscriptions.dateStartSearch"
msgstr "Tanggal Mulai"

msgid "manager.subscriptions.domain"
msgstr "Domain"

msgid "manager.subscriptions.edit"
msgstr "Edit Langganan"

msgid "manager.subscriptions.editTitle"
msgstr "Edit"

msgid "manager.subscriptions.withStatus"
msgstr "Dengan Status"

msgid "manager.subscriptions.allStatus"
msgstr "Semua"

msgid "manager.subscriptions.form.status"
msgstr "Status"

msgid "manager.subscriptions.form.statusRequired"
msgstr "Status langganan harus ada."

msgid "manager.subscriptions.form.statusValid"
msgstr "Pilih status langganan yang valid."

msgid "manager.subscriptions.form.typeId"
msgstr "Tipe langganan"

msgid "manager.subscriptions.form.typeIdRequired"
msgstr "Tipe langganan harus ada."

msgid "manager.subscriptions.form.typeIdValid"
msgstr "Pilih tipe langganan yang valid."

msgid "manager.subscriptions.form.dateStart"
msgstr "Tanggal Mulai"

msgid "manager.subscriptions.form.dateStartRequired"
msgstr "Tanggal mulai langganan harus ada."

msgid "manager.subscriptions.form.dateStartValid"
msgstr "Pilih tanggal mulai langganan yang valid."

msgid "manager.subscriptions.form.dateEnd"
msgstr "Tanggal Akhir"

msgid "manager.subscriptions.form.dateEndRequired"
msgstr "Tanggal akhir langganan harus ada."

msgid "manager.subscriptions.form.dateEndValid"
msgstr "Pilih tanggal akhir langganan yang valid."

msgid "manager.subscriptions.form.userProfileInstructions"
msgstr ""
"Catatan: semua perubahan di bawah ini adalah untuk profile system-wide."

msgid "manager.subscriptions.form.userId"
msgstr "Pengguna"

msgid "manager.subscriptions.form.userContact"
msgstr "Kontak"

msgid "manager.subscriptions.form.userIdRequired"
msgstr "Pengguna harus ada."

msgid "manager.subscriptions.form.userIdValid"
msgstr "Pilih pengguna valid."

msgid "manager.subscriptions.form.userCountryValid"
msgstr "Pilih negara yang valid."

msgid "manager.subscriptions.form.notifyEmail"
msgstr "Kirim pengguna email dengan nama pengguna mereka dan detail langganan."

msgid "manager.subscriptions.form.notifyEmailValid"
msgstr "Gunakan checkbox yang disediakan."

msgid "manager.subscriptions.form.membership"
msgstr "Keanggotaan"

msgid "manager.subscriptions.form.referenceNumber"
msgstr "Nomor Acuan"

msgid "manager.subscriptions.form.membershipInstructions"
msgstr ""
"Masukkan informasi keanggotaan jika tipe langganan membutuhkan bahwa "
"pelanggan adalah asosiasi atau organisasi."

msgid "manager.subscriptions.form.membershipRequired"
msgstr "Tipe langganan yang dipilih memerlukan informasi keanggotaan."

msgid "manager.subscriptions.form.notes"
msgstr "Rekam"

msgid "manager.subscriptions.form.domain"
msgstr "Domain"

msgid "manager.subscriptions.form.institutionName"
msgstr "Nama institusi"

msgid "manager.subscriptions.form.institutionNameRequired"
msgstr "Nama institusi harus ada."

msgid "manager.subscriptions.form.institutionMailingAddress"
msgstr "Alamat Surat Menyurat"

msgid "manager.subscriptions.form.domainInstructions"
msgstr ""
"Jika domain dimasukkan di sini, IP ranges opsional.<br /> Nilai valid adalah "
"nama domain (contoh: lib.sfu.ca)."

msgid "manager.subscriptions.form.domainIPRangeRequired"
msgstr ""
"Tipe langganan yang dipilih memerlukan domain dan/ atau IP range untuk "
"pengesahan langganan."

msgid "manager.subscriptions.form.domainValid"
msgstr "Masukkan domain valid."

msgid "manager.subscriptions.form.ipRange"
msgstr "Rentang IP"

msgid "manager.subscriptions.form.ipRangeItem"
msgstr "&#8226;"

msgid "manager.subscriptions.form.ipRangeInstructions"
msgstr ""
"Jika IP ranges dimasukkan di sini, domain opsional.<br /> Nilai valid "
"termasuk alamat IP (contoh: 142.58.103.1), IP range (contoh: 142.58.103.1 - "
"142.58.103.4), IP range dengan wildcard '*' (contoh: 142.58.*.*), dan IP "
"range dengan CIDR (e.g. 142.58.100.0/24)."

msgid "manager.subscriptions.form.ipRangeValid"
msgstr "Masukkan IP range yang valid."

msgid "manager.subscriptions.form.deleteIpRange"
msgstr "Hapus"

msgid "manager.subscriptions.form.addIpRange"
msgstr "Tambahkan"

msgid "manager.subscriptions.form.saveAndCreateAnother"
msgstr "Simpan dan Buat yang Lain"

msgid "manager.subscriptions.form.subscriptionContactRequired"
msgstr ""
"Untuk mengirim pengguna email pemberitahuan, nama kontak dan alamat email "
"langganan harus ditentukan di setup jurnal."

msgid "manager.subscriptions.form.subscriptionExists"
msgstr "Pengguna ini sudah memiliki langganan untuk jurnal ini."

msgid "manager.subscriptions.form.typeRequired"
msgstr "Tipe langganan harus dibuat sebelum langganan baru dapat dibuat."

msgid "manager.subscriptions.ipRange"
msgstr "Rentang IP"

msgid "manager.subscriptions.membership"
msgstr "Keanggotaan"

msgid "manager.subscriptions.referenceNumber"
msgstr "Nomor Acuan"

msgid "manager.subscriptions.notes"
msgstr "Rekam"

msgid "manager.subscriptions.noneCreated"
msgstr "Tidak ada langganan"

msgid "manager.subscriptions.selectContact"
msgstr "Pilih Kontak Langganan"

msgid "manager.subscriptions.selectUser"
msgstr "Pilih Pengguna"

msgid "manager.subscriptions.selectSubscriber.desc"
msgstr ""
"Hak istimewa akses langganan secara otomatis diberikan untuk manajer jurnal, "
"editor, editor bagian, editor layout, copy editor, dan proofreader."

msgid "manager.subscriptions.select"
msgstr "Pilih"

msgid "manager.subscriptions.subscriptionCreatedSuccessfully"
msgstr "Langganan sukses dibuat."

msgid "manager.subscriptions.subscriptionType"
msgstr "Tipe Langganan"

msgid "manager.subscriptions.user"
msgstr "Pengguna"

msgid "manager.subscriptions.contact"
msgstr "Nama Kontak"

msgid "manager.subscriptions.institutionName"
msgstr "Nama Institusi"

msgid "manager.subscriptionTypes"
msgstr "Tipe Langganan"

msgid "manager.subscriptionTypes.confirmDelete"
msgstr ""
"Peringatan! Semua langganan dengan tipe langganan ini juga akan dihapus. "
"Apakah Anda yakin ingin melanjutkan dan menghapus tipe langganan ini?"

msgid "manager.subscriptionTypes.cost"
msgstr "Biaya"

msgid "manager.subscriptionTypes.subscriptions"
msgstr "Langganan"

msgid "manager.subscriptionTypes.individual"
msgstr "Individu"

msgid "manager.subscriptionTypes.institutional"
msgstr "Institusi"

msgid "manager.subscriptionTypes.create"
msgstr "Buat Langganan Baru"

msgid "manager.subscriptionTypes.createTitle"
msgstr "Buat"

msgid "manager.subscriptionTypes.duration"
msgstr "Durasi"

msgid "manager.subscriptionTypes.edit"
msgstr "Edit Tipe Langganan"

msgid "manager.subscriptionTypes.editTitle"
msgstr "Edit"

msgid "manager.subscriptionTypes.form.cost"
msgstr "Biaya"

msgid "manager.subscriptionTypes.form.costInstructions"
msgstr ""
"Masukkan nilai numerik (contoh: 40 atau 40,00) tanpa simbol (contoh: $)."

msgid "manager.subscriptionTypes.form.costNumeric"
msgstr "Biaya harus nilai numerik, positif."

msgid "manager.subscriptionTypes.form.costRequired"
msgstr "Biaya harus ada."

msgid "manager.subscriptionTypes.form.currency"
msgstr "Mata Uang"

msgid "manager.subscriptionTypes.form.currencyRequired"
msgstr "Mata uang harus ada."

msgid "manager.subscriptionTypes.form.currencyValid"
msgstr "Pilih mata uang yang valid."

msgid "manager.subscriptionTypes.form.description"
msgstr "Deskripsi"

msgid "manager.subscriptionTypes.form.nonExpiring.expiresAfter"
msgstr "Berakhir setelah"

msgid "manager.subscriptionTypes.form.nonExpiring.months"
msgstr "bulan (contoh: 12)"

msgid "manager.subscriptionTypes.form.nonExpiring.neverExpires"
msgstr "Tidak pernah berakhir"

msgid "manager.subscriptionTypes.form.nonExpiringValid"
msgstr "Gunakan pilihan yang tersedia."

msgid "manager.subscriptionTypes.form.duration"
msgstr "Durasi"

msgid "manager.subscriptionTypes.form.durationInstructions"
msgstr "Jumlah bulan langganan berlangsung (contoh: 12) ."

msgid "manager.subscriptionTypes.form.durationNumeric"
msgstr "Durasi harus nilai numerik, positif."

msgid "manager.subscriptionTypes.form.durationRequired"
msgstr "Durasi harus ada."

msgid "manager.subscriptionTypes.form.format"
msgstr "Format"

msgid "manager.subscriptionTypes.form.formatRequired"
msgstr "Format tipe langganan harus ada."

msgid "manager.subscriptionTypes.form.formatValid"
msgstr "Pilih format tipe langganan yang valid."

msgid "manager.subscriptionTypes.form.subscriptions"
msgstr "Langganan"

msgid "manager.subscriptionTypes.form.individual"
msgstr "Individu (pengguna divalidasi melalui login)"

msgid "manager.subscriptionTypes.form.institutional"
msgstr "Institusi (pengguna divalidasi melalui domain atau alamat IP)"

msgid "manager.subscriptionTypes.form.institutionalValid"
msgstr "Gunakan pilihan yang tersedia."

msgid "manager.subscriptionTypes.form.membership"
msgstr ""
"Langganan memerlukan informasi keanggotaan<br /> (contoh: asosiasi, "
"organisasi, konsorsium, dll.)"

msgid "manager.subscriptionTypes.form.membershipValid"
msgstr "Gunakan checkbox yang tersedia."

msgid "manager.subscriptionTypes.form.options"
msgstr "Pilihan"

msgid "manager.subscriptionTypes.form.public"
msgstr ""
"Tidak boleh membuat tipe langganan ini tersedia atau bisa dilihat<br /> "
"(contoh: di bawah langganan di Tentang Jurnal)."

msgid "manager.subscriptionTypes.form.publicValid"
msgstr "Gunakan checkbox yang tersedia."

msgid "manager.subscriptionTypes.form.saveAndCreateAnotherType"
msgstr "Simpan dan Buat yang Lain"

msgid "manager.subscriptionTypes.form.typeName"
msgstr "Nama Tipe"

msgid "manager.subscriptionTypes.form.typeNameExists"
msgstr "Tipe langganan dengan nama ini sudah ada."

msgid "manager.subscriptionTypes.form.typeNameRequired"
msgstr "Nama tipe langganan harus ada."

msgid "manager.subscriptionTypes.name"
msgstr "Tipe langganan"

msgid "manager.subscriptionTypes.noneCreated"
msgstr "Tidak ada tipe langganan telah dibuat."

msgid "manager.subscriptionTypes.subscriptionTypeCreatedSuccessfully"
msgstr "Tipe langganan sukses dibuat."

msgid "manager.distribution.access"
msgstr "Akses"

msgid "manager.setup.categories"
msgstr "Kategori"

msgid "manager.setup.categories.description"
msgstr ""
"Pilih kategori yang paling sesuai. Pembaca akan dapat menelusuri berdasar "
"kategori."

msgid "grid.category.path"
msgstr "Path"

msgid "grid.action.addSection"
msgstr "Tambah Bagian"

msgid "manager.setup.section.description"
msgstr ""
"Artikel di terbitan jurnal dikelompokkan dalam Bagian-bagian, biasanya "
"berdasarkan tema atau tipe konten (misalnya Tinjauan Pustaka, Penelitian, "
"dll)."

msgid "settings.roles.gridDescription"
msgstr ""
"Peran adalah kelompok pengguna dalam jurnal yang diberikan akses ke berbagai "
"derajat wewenang dan alur kerja terkait dalam jurnal. Ada lima macam derajat "
"wewenang: Manajer Jurnal memiliki akses ke semua hal dalam jurnal (semua "
"konten dan pengaturan); Editor Bagian memiliki akses penuh ke semua konten "
"yang ditugaskan kepadanya; Asisten Jurnal mempunyai akses terbatas ke semua "
"naskah yang secara eksplisit ditugaskan kepadanya oleh editor; Reviewer "
"dapat melihat dan mereview naskah yang menjadi tugasnya; dan Penulis dapat "
"melihat dan berinteraksi beberapa informasi terkait penyerahan naskah "
"mereka. Sebagai tambahan, ada lima macam tahap penugasan yang peran-peran "
"tersebut dapat diberi akses untuknya: Penyerahan Naskah, Review Internal, "
"Review, Editorial, dan Produksi."

msgid "manager.publication.library"
msgstr "Pustaka Penerbit"

msgid "manager.setup.copyrightYearBasis"
msgstr "Tahun hak cipta artikel baru dibuat berdasarkan"

msgid "manager.setup.copyrightYearBasis.article"
msgstr ""
"Artikel: secara default akan diambil dari tanggal publikasi artikel, semacam "
"\"publish-as-you-go\"."

msgid "manager.setup.copyrightYearBasis.issue"
msgstr ""
"Terbitan: secara default tahun akan diambil dari tanggal publikasi terbitan."

msgid "manager.setup.resetPermissions"
msgstr "Reset Permission Artikel"

msgid "manager.setup.resetPermissions.confirm"
msgstr ""
"Anda yakin hendak melakukan reset permission untuk data yang telah melekat "
"di artikel? Tindakan ini tidak bisa dibatalkan."

msgid "grid.genres.title.short"
msgstr "Komponen"

msgid "grid.genres.title"
msgstr "Komponen Artikel"

msgid "grid.genres.description"
msgstr ""
"Komponen ini digunakan untuk penamaan file dan ditampilkan dalam pull-down "
"menu saat pengunggahan file. Genre yang ditandai ## memungkinkan pengguna "
"untuk menghubungkan file dengan naskah 99Z atau komponen tertentu dengan "
"merujuk angkanya (misalnya, 02)."

msgid "plugins.importexport.common.settings"
msgstr "Pengaturan"

msgid "plugins.importexport.common.settings.DOIPluginSettings"
msgstr "Pengaturan Plugin DOI"

msgid "plugins.importexport.common.export.articles"
msgstr "Artikel"

msgid "plugins.importexport.common.export.issues"
msgstr "Terbitan"

msgid "plugins.importexport.common.export.representations"
msgstr "Galley"

msgid "plugins.importexport.common.missingRequirements"
msgstr "Persyaratan plugin tidak terpenuhi"

msgid "plugins.importexport.common.error.DOIsNotAvailable"
msgstr ""
"Untuk menggunakan plugin ini silakan lihat ke kategori plugin \"Identifier "
"Publik\", aktifkan dan atur plugin DOI dan berikan prefiks DOI yang valid."

msgid "plugins.importexport.common.error.pluginNotConfigured"
msgstr "Plugin belum selesai diatur."

msgid "plugins.importexport.common.error.noDOIContentObjects"
msgstr ""
"Tidak ada objek penerbitan yang dipilih untuk pemberian DOI di plugin "
"identifier publik DOI sehingga tidak dapat dilakukan deposit atau ekspor di "
"plugin ini."

msgid "plugins.importexport.common.settings.form.password"
msgstr "Katakunci"

msgid "plugins.importexport.common.settings.form.password.description"
msgstr ""
"Mohon diperhatikan bahwa katakunci akan disimpan dalam bentuk plain text, "
"tidak dienkripsi."

msgid "plugins.importexport.common.filter.issue"
msgstr "Semua Terbitan"

msgid "plugins.importexport.common.status.any"
msgstr "Semua Status"

msgid "plugins.importexport.common.status.notDeposited"
msgstr "Tidak Dideposit"

msgid "plugins.importexport.common.status.markedRegistered"
msgstr "Ditandai terdaftar"

msgid "plugins.importexport.common.status.registered"
msgstr "Terdaftar"

msgid "plugins.importexport.common.action"
msgstr "Tindakan"

msgid "plugins.importexport.common.action.export"
msgstr "Ekspor"

msgid "plugins.importexport.common.action.markRegistered"
msgstr "Tandai terdaftar"

msgid "plugins.importexport.common.action.register"
msgstr "Daftar"

msgid "plugins.importexport.common.error.noObjectsSelected"
msgstr "Tidak ada objek yang dipilih."

msgid "plugins.importexport.common.error.validation"
msgstr "Tidak dapat mengubah objek yang dipilih."

msgid "plugins.importexport.common.invalidXML"
msgstr "Invalid XML:"

msgid "plugins.importexport.common.export.error.outputFileNotWritable"
msgstr "File output {$param} tidak writable."

msgid "plugins.importexport.common.register.error.mdsError"
msgstr ""
"Registrasi tidak berhasil! Server registrasi DOI memberikan error: "
"'{$param}'."

msgid "plugins.importexport.common.register.success"
msgstr "Registrasi berhasil!"

msgid "plugins.importexport.common.senderTask.warning.noDOIprefix"
msgstr "Prefix DOI tidak ditemukan untuk jurnal dengan path {$path}."

msgid "plugins.importexport.common.error.unknownObjects"
msgstr "Objek yang Anda cari tidak dapat ditemukan."

msgid "manager.setup.notifications.copyPrimaryContact"
msgstr "Kirim salinan ke kontak utama yang disebutkan di Pengaturan Jurnal."

msgid "manager.distribution.publishingMode"
msgstr "Mode Publikasi"

msgid "manager.distribution.publication"
msgstr "Publikasi"

msgid "manager.distribution.copyrightYearBasis.submission"
msgstr "Gunakan tanggal publikasi artikel"

msgid "manager.distribution.copyrightYearBasis.issue"
msgstr "Gunakan tanggal nomor terbitan"

msgid "manager.setup.numPageLinks.description"
msgstr "Batasi jumlah tautan yang tampil di daftar halaman berikutnya."

msgid "manager.setup.plnPluginEnable"
msgstr "Aktifkan plugin PKP PN"

msgid "manager.setup.plnPluginArchiving"
msgstr "PKP Preservation Network (PN)"

msgid "manager.setup.resetPermissions.description"
msgstr ""
"Hapus pernyataan hak cipta dan informasi lisensi untuk setiap artikel yang "
"diterbitkan, kembalikan ke pengaturan bawaan jurnal saat ini. Proses ini "
"akan menghapus secara permanen semua informasi hak cipta dan lisensi "
"terdahulu yang melekat pada artikel. Pada beberapa kasus, tidak memungkinkan "
"secara hukum melisensikan ulang artikel yang telah diterbitkan dengan "
"lisensi yang berbeda. Harap berhati-hati saat menggunakan tool ini dan "
"berkonsultasi dengan pakar hukum jika Anda ragu hak cipta apa yang Anda "
"terapkan atas artikel yang diterbitkan dalam jurnal Anda."

msgid "stats.publications.galleys"
msgstr "File"

msgid "stats.publications.abstracts"
msgstr "Abstrak"

msgid "stats.publications.countOfTotal"
msgstr "{$count} dari {$total} artikel"

msgid "stats.publications.totalGalleyViews.timelineInterval"
msgstr "Total file dilihat berdasarkan tanggal"

msgid "stats.publications.totalAbstractViews.timelineInterval"
msgstr "Total abstrak dilihat berdasarkan tanggal"

msgid "stats.publications.none"
msgstr ""
"Tidak ditemukan artikel dengan statistik pemakaian yang sesuai dengan "
"parameter ini."

msgid "stats.publications.details"
msgstr "Rincian Artikel"

msgid "stats.publicationStats"
msgstr "Statistik Artikel"

msgid "plugins.importexport.common.export.error.inputFileNotReadable"
msgstr "File yang dimasukkan {$param} tidak dapat dibaca."

msgid "plugins.importexport.common.validation"
msgstr "Validasi XML sebelum proses ekspor dan registrasi."

msgid "manager.setup.resetPermissions.success"
msgstr "Ijin artikel berhasil diatur ulang."

msgid "manager.navigationMenus.mySubscriptions.conditionalWarning"
msgstr "Tautan ino hanya akan ditampilkan ketika pengunjung telah logged in."

msgid "manager.navigationMenus.mySubscriptions.description"
msgstr ""
"Tautkan ke halaman yang menerangkan langganan pengunjung sekarang dan "
"terdahulu."

msgid "manager.navigationMenus.subscriptions.description"
msgstr "Tautkan ke halaman yang menguraikan langganan yang Anda tawarkan."

msgid "manager.subscriptions.form.dateEndEmpty"
msgstr "Jenis langganan ini bersifat selamanya, abaikan tanggal berakhir."

msgid "manager.subscriptions.form.dateStartEmpty"
msgstr "Jenis langganan ini bersifat selamanya, abaikan tanggal mulai."

msgid "manager.subscriptionPolicies.expiryReminderBeforeMonths"
msgstr "Beritahu pelanggan melalui email sebelum langganan habis."

msgid "manager.distribution.copyrightYearBasis.description"
msgstr ""
"Tentukan tanggal hak cipta bawaan untuk artikel. Pengaturan ini dapat "
"dikesampingkan berdasarkan kasus per kasus. Jika Anda \"menerbitkan apa "
"adanya\", jangan gunakan tanggal publikasi nomor terbitan."

msgid "manager.subscriptions.confirmRenew"
msgstr "Yakin ingin memperbaharui langganan ini?"

msgid "manager.subscriptionPolicies.expiryReminderBeforeWeeks"
msgstr "Beritahu pelanggan melalui email sebelum masa langganan habis."

msgid "manager.subscriptionPolicies.expiryReminderAfterWeeks"
msgstr "Beritahu pelanggan melalui email setelah masa langganan habis."

msgid "manager.subscriptionPolicies.expiryReminderAfterMonths"
msgstr "Beritahu pelanggan melalui email setelah masa langganan habis"

msgid "manager.subscriptionPolicies.xWeeks"
msgstr "{$x} Pekan"

msgid "manager.subscriptionPolicies.xMonths"
msgstr "{$x} Bulan"

msgid "manager.setup.enableOai.description"
msgstr ""
"Berikan metadata ke layanan pengindeks pihak ketiga melalui <a href="
"\"https://www.openarchives.org/\">Open Archives Initiative</a>."

msgid "manager.setup.enableOai"
msgstr "Aktifkan OAI"

msgid "manager.setup.siteAccess.viewContent"
msgstr "Buka Isi Artikel"

msgid "manager.setup.siteAccess.view"
msgstr "Akses Situs"

msgid "manager.setup.searchDescription.description"
msgstr ""
"Tuliskan gambaran ringkas (50-300 karakter) tentang jurnal yang dapat "
"ditampilkan oleh mesih pencarian saat mengurutkan jurnal di hasil pencarian."

msgid "manager.setup.reviewOptions.reviewerAccessKeysEnabled.label"
msgstr "Sertakan tautan aman dalam email undangan kepada reviewer."

msgid "manager.setup.reviewOptions.restrictReviewerFileAccess"
msgstr "Batasi Akses File"

msgid "manager.setup.otherLockss"
msgstr "LOCKSS dan CLOCKSS"

msgid "manager.setup.plnPluginNotInstalled"
msgstr ""
"PKP Preservation Network (PN) memberikan layanan penyimpanan gratis bagi "
"setiap jurnal yang memenuhi sejumlah kriteria dasar. Plugin PKP PN untuk OJS "
"3 sedang dalam tahap pengembangan dan akan tersedia di galeri plugin "
"secepatnya."

msgid "manager.setup.plnSettingsDescription"
msgstr ""
"Buka <button>pengaturan plugin</button> untuk menyetujui syarat penggunaan "
"PKP PN."

msgid "manager.setup.plnDescription"
msgstr ""
"PKP Preservation Network (PN) memberikan layanan penyimpanan gratis bagi "
"setiap jurnal yang memenuhi sejumlah kriteria dasar."

msgid "manager.setup.keyInfo.description"
msgstr ""
"Tuliskan gambaran singkat tentng jurnal Anda dan sebutkan editor, direktur "
"pelaksana dan anggota tim redaksi lainnya."

msgid "manager.setup.keyInfo"
msgstr "Informasi Kunci"

msgid "manager.setup.itemsPerPage.description"
msgstr ""
"Batasi jumlah item (contoh, naskah masuk, pengguna, atau tugas penyuntingan) "
"yang tampil dalam daftar sebelum menampilkan item berikutnya pada halaman "
"lain."

msgid "manager.setup.identity"
msgstr "Identitas Jurnal"

msgid "manager.setup.numAnnouncementsHomepage.description"
msgstr ""
"Berapa jumlah pengumuman yang akan ditampilkan di halaman beranda. Kosongkan "
"bila tidak ingin menampilkan pengumuman."

msgid "manager.setup.numAnnouncementsHomepage"
msgstr "Tampilkan di Halamam Beranda"

msgid "manager.setup.announcementsIntroduction"
msgstr "Pengantar"

msgid "manager.paymentTypes"
msgstr "Jenis Pembayaran"

msgid "subscriptionManager.subscription.confirmRemove"
msgstr "Yakin ingin menghapus langganan ini?"

msgid "plugins.importexport.common.validation.fail"
msgstr "Validasi gagal."

msgid "plugins.importexport.common.validation.success"
msgstr "Validasi berhasil!"

msgid "manager.setup.disableSubmissions.notAccepting"
msgstr ""
"Jurnal saat ini tidak menerima naskah. Buka pengaturan alur kerja untuk "
"membuka penerimaan naskah."

msgid "manager.setup.disableSubmissions.description"
msgstr ""
"Blok pengguna dari pengiriman artikel baru ke jurnal. Pengiriman naskah "
"dapat dimatikan per seksi jurnal melalui halaman pengaturan <a href="
"\"{$url}\">seksi jurnal</a>."

msgid "manager.sections.confirmDeactivateSection.error"
msgstr ""
"Minimal satu seksi sudah aktif. Kunjungi pengaturan alur kerja untuk menutup "
"semua naskah masuk ke jurnal ini."

msgid "plugins.importexport.issue.cli.display"
msgstr "\"{$issueId}\" - \"{$issueIdentification}\""

msgid "plugins.importexport.issueGalleys.exportFailed"
msgstr "Proses gagal memparsing galei terbitan"

msgid "plugins.importexport.native.export.issues.results"
msgstr "Ekspor Terbitan"

msgid ""
"manager.setup.notifications.copySubmissionAckPrimaryContact.disabled."
"description"
msgstr ""
"Belum ada kontak utama yang disertakan pada jurnal ini. Kontak utama dapat "
"ditambahkan melalui menu <a href=\"{$url}\">pengaturan jurnal</a>."

msgid "manager.setup.notifications.copySubmissionAckPrimaryContact.description"
msgstr ""
"Kirim salinan email pernytaan naskah telah diterima ke kontak utama jurnal."

msgid "manager.setup.selectCountry"
msgstr ""
"Pilih negara di mana jurnal berada, atau negara alamat korespondensi jurnal "
"atau penerbit."

msgid "emailTemplate.variable.site.siteTitle"
msgstr "Nama website bila terdapat lebih dari satu jurnal yang dikelola"

msgid "emailTemplate.variable.queuedPayment.itemCurrencyCode"
msgstr "Mata uang pembayaran, misalnya Rupiah"

msgid "emailTemplate.variable.queuedPayment.itemCost"
msgstr "Jumlah pembayaran"

msgid "emailTemplate.variable.queuedPayment.itemName"
msgstr "Nama jenis pembayaran"

msgid "emailTemplate.variable.context.contactEmail"
msgstr "Alamat email narahubung utama jurnal"

msgid "emailTemplate.variable.context.contextSignature"
msgstr "Tanta tanfan email jurnal untuk email otomatis"

msgid "emailTemplate.variable.context.contactName"
msgstr "Nama narahubung utama jurnal"

msgid "emailTemplate.variable.context.contextUrl"
msgstr "URL yang mengarak ke halaman beranda jurnal"

msgid "emailTemplate.variable.context.contextName"
msgstr "Nama Jurnal"

msgid "doi.displayName"
msgstr "DOI"

msgid "doi.readerDisplayName"
msgstr "DOI"

msgid "doi.manager.settings.description"
msgstr ""
"Silahkan konfigurasikan plugin DOI untuk dapat mengatur dan menggunakan DOIs "
"dalam OJS:"

msgid "doi.manager.settings.doiObjectsRequired"
msgstr ""
"Silahkan pilih artikel yang ingin diberi DOI. Umumnya jurnal memberikan doi "
"untuk artikel, namun bisa juga doi diberikan pada item yang diterbitkan."

msgid "doi.manager.settings.explainDois"
msgstr ""
"Silahkan pilih objek penerbitan yang akan memiliki penugasan Digital Object "
"Identifiers (DOI):"

msgid "doi.manager.settings.enableSubmissionDoi"
msgstr "Artikel"

msgid "doi.manager.settings.enableRepresentationDoi"
msgstr "Galei Artikel"

msgid "doi.manager.settings.doiPrefix"
msgstr "Awalan DOI"

msgid "doi.manager.settings.doiPrefixPattern"
msgstr "Awalan DOI wajib dan harus format 10.xxxx."

msgid "doi.manager.settings.doiSuffixPattern"
msgstr ""
"Gunakan pola seperti di bawah untuk menciptakan sufiks DOI. Gunakan %j untuk "
"inisial jurnal, %v untuk nomor volume, %i untuk nomor terbitan, %Y untuk "
"tahun, %a untuk ID artikel OJS, %g untuk ID galley OJS, %f untuk ID file "
"OJS, %p untuk nomor halaman dan %x untuk \"identifikasi kustom.\" "

msgid "doi.manager.settings.doiSuffixPattern.issues"
msgstr "untuk terbitan"

msgid "doi.manager.settings.doiSuffixPattern.submissions"
msgstr "untuk artikel"

msgid "doi.manager.settings.doiSuffixPattern.representations"
msgstr "untuk galai"

msgid "doi.manager.settings.doiSuffixPattern.example"
msgstr ""
"Sebagai contoh, vol%viss%ipp%p dapat menciptakan DOI seperti 10.1234/"
"vol3iss2pp230"

msgid "doi.manager.settings.doiIssueSuffixPatternRequired"
msgstr "Silahkan masukkan pola akhiran DOI untuk terbitan."

msgid "doi.manager.settings.doiSubmissionSuffixPatternRequired"
msgstr "Silahkan masukkan pola akhiran DOI untuk artikel."

msgid "doi.manager.settings.doiRepresentationSuffixPatternRequired"
msgstr "Silahkan masukkan pola akhiran DOI untuk galai."

msgid "doi.manager.settings.doiReassign"
msgstr "Pemberian DOI kembali"

msgid "doi.manager.settings.doiReassign.confirm"
msgstr "Anda yakin untuk menghapus semua DOI yang ada?"

msgid "doi.editor.doi"
msgstr "DOI"

msgid "doi.editor.doiObjectTypeIssue"
msgstr "terbitan"

msgid "doi.editor.doiObjectTypeSubmission"
msgstr "artikel"

msgid "doi.editor.doiObjectTypeGalley"
msgstr "galley"

msgid "doi.editor.doiSuffixCustomIdentifierNotUnique"
msgstr ""
"Akhiran DOI yang dimasukkan telah digunakan oleh item penerbitan lain. "
"Silahkan masukkan akhiran DOI unik untuk masing-masing item."

msgid "doi.editor.preview.objects"
msgstr "Butir"

msgid "doi.editor.preview.galleys"
msgstr "Galai: {$galleyLabel}"

msgid "doi.editor.preview.publication.none"
msgstr "DOI belum diberikan untuk publikasi ini."

msgid "doi.editor.preview.publication"
msgstr "DOI untuk publikasi ini adalah {$doi}."

msgid "doi.editor.missingPrefix"
msgstr "DOI harus diawali dengan {$doiPrefix}."

msgid "doi.editor.assignDoi.assigned"
msgstr ""
"DOI {$pubId} telah ditetapkan. Untuk mengedit DOI, kunjungi <a href="
"\"{$doiManagementLink}\">halaman Pengaturan DOI</a>."

msgid "doi.editor.assignDoi.pattern"
msgstr ""
"DOI {$pubId} tidak dapat diberikan karena berisi pola yang belum "
"terselesaikan."

msgid "doi.editor.assignDoi.emptySuffix"
msgstr "DOI tidak dapat diberikan karena sufiks kustom tidak ada."

msgid "doi.editor.assignDoi"
msgstr "Berikan DOI {$pubId} untuk {$pubObjectType} ini"

msgid "doi.editor.clearIssueObjectsDoi.description"
msgstr ""
"Gunakan opsi berikut untuk menghapus DOI dari semua objek (artikel dan "
"galai) yang saat ini dijadwalkan untuk terbitan ini."

msgid "doi.editor.clearIssueObjectsDoi.confirm"
msgstr "Anda yakin ingin menghapus DOI dari objek terbitan yang ada?"

msgid "doi.editor.clearIssueObjectsDoi"
msgstr "Kosongkan Objek Terbitan DOI"

msgid "doi.editor.clearObjectsDoi.confirm"
msgstr "Anda yakin ingin menghapus DOI yang ada?"

msgid "doi.editor.clearObjectsDoi"
msgstr "Kosongkan"

msgid "doi.editor.assigned"
msgstr "DOI diberikan untuk {$pubObjectType} ini."

msgid "doi.editor.canBeAssigned"
msgstr ""
"Apa yang Anda lihat adalah pratinjau dari DOI. Pilih kotak centang dan "
"simpan formulir untuk menetapkan DOI."

msgid "doi.editor.patternNotResolved"
msgstr "DOI tidak dapat diberikan karena berisi pola yang tidak terselesaikan."

msgid "doi.editor.missingParts"
msgstr ""
"Anda tidak dapat membuat DOI karena satu atau lebih bagian dari pola DOI "
"kehilangan data. Anda mungkin perlu menetapkan publikasi ke terbitan "
"tertentu, mengatur ID penerbit atau memasukkan nomor halaman."

msgid "doi.editor.missingIssue"
msgstr ""
"Anda tidak dapat membuat DOI sampai publikasi ini ditetapkan ke dalam "
"terbitan tertentu."

msgid "doi.editor.customSuffixMissing"
msgstr "DOI tidak dapat diberikan karena sufiks kustom tidak ada."

msgid "doi.editor.doiObjectTypeRepresentation"
msgstr "Galai"

msgid "doi.editor.doi.assignDoi"
msgstr "Memberikan"

msgid "doi.editor.doi.description"
msgstr "DOI mesti diawali dengan {$prefix}."

msgid "doi.manager.settings.doiAssignJournalWide.confirm"
msgstr ""
"Apakah Anda yakin ingin memberikan DOI ke semua objek yang diterbitkan yang "
"belum memiliki DOI?"

msgid "doi.manager.settings.doiAssignJournalWide.description"
msgstr ""
"Berikan DOI untuk semua objek jurnal yang belum diberikan DOI. Tindakan ini "
"tidak dapat digunakan pada konfigurasi sufiks secara individual. Jika Anda "
"telah memodifikasi konfigurasi DOI di atas, harap simpan perubahan Anda "
"sebelum memulai tindakan ini. Pemberian DOI mungkin membutuhkan waktu lama, "
"tergantung pada jumlah objek yang diterbitkan dalam jurnal."

msgid "doi.manager.settings.doiAssignJournalWide"
msgstr "Berikan DOI"

msgid "doi.manager.settings.doiReassign.description"
msgstr ""
"Jika Anda mengubah konfigurasi DOI Anda, DOI yang telah diberikan tidak akan "
"terdampak. Setelah konfigurasi DOI disimpan, gunakan tombol ini untuk "
"menghapus semua DOI yang ada sehingga pengaturan baru akan diberlakukan pada "
"objek yang ada."

msgid "doi.manager.settings.enablePublicationDoi"
msgstr "Artikel"

msgid "doi.description"
msgstr ""
"Plugin ini memampukan pemberian Digital Object Identifiers ke terbitan, "
"artikel dan galai di OJS."

msgid "mailable.decision.initialDecline.notifyAuthor.description"
msgstr ""
"Email ini berisi informasi bagi penulis bahwa naskahnya telah ditolak, "
"sebelum masuk ke tahap review, dengan alasan naskash tidak memenuhi "
"ketentuan jurnal."

msgid "doi.manager.issueDois"
msgstr "DOI Edisi"

msgid "doi.manager.submissionDois"
msgstr "DOI Artikel"

msgid "api.issue.404.issuesNotFound"
msgstr "Nomor terbitan yang diminta tidak ditemukan"

msgid "api.issue.403.canEditPublishedDoi"
msgstr "Hanya DOI yang dapat diedit setelah publikasi telah diterbitkan"

msgid "api.issue.400.invalidDoi"
msgstr "DOI yang dimasukkan tidak valid"

msgid "api.galley.403.canEditPublishedDoi"
msgstr "Hanya DOI yang dapat diubah setelah publikasi/galley telah diterbitkan"

msgid "api.galley.403.publicationDidNotMatch"
msgstr "Galley yang Anda minta bukan bagian dari publikasi ini."

msgid "doi.editor.assignDoi.toBeAssigned"
msgstr "DOI {$pubId} akan diberikan pada saat publikasi."

msgid "doi.manager.settings.registrationAgency.none"
msgstr "Tidak ada"

msgid "doi.manager.settings.registrationAgency.description"
msgstr ""
"Silajan pilih agen pendaftaran yang akan digunakan untuk mendepositkan DOI."

msgid "doi.manager.settings.registrationAgency"
msgstr "Agen Registrasi"

msgid "doi.manager.displayName"
msgstr "DOI"

msgid "mailable.validateEmailContext.description"
msgstr ""
"Email ini secara otomatis dikirim ke pengguna baru ketika mereka mendaftar "
"ke jurnal apabila pengaturan mengharuskan validasi alamat email."

msgid "mailable.validateEmailContext.name"
msgstr "validasi Email (Registrasi Jurnal)"

msgid "emailTemplate.variable.subscription.membership"
msgstr "Informasi tentang keanggotaan pelanggan"

msgid "emailTemplate.variable.subscription.subscriptionType"
msgstr "Ringakasan jenis, nama, durasi, dan biaya langgan"

msgid "emailTemplate.variable.subscription.expiryDate"
msgstr "Tanggal berakhir langgan"

msgid "emailTemplate.variable.subscription.subscriptionUrl"
msgstr "URL halaman langgan"

msgid "emailTemplate.variable.subscription.subscriptionSignature"
msgstr "Rincian kontak pengelola pendaftaran"

msgid "emailTemplate.variable.subscription.subscriberDetails"
msgstr "Nama, afiliasi, nomor telepon, dan alamat email pelanggan"

msgid "doi.manager.settings.doiCreationTime.copyedit"
msgstr "Pada tahap copyediting"

msgid "doi.manager.settings.doiSuffixLegacy"
msgstr ""
"Gunakan format bawaan.<br />%j.v%vi%i untuk nomor terbitan<br />%j.v%vi%i.%a "
"untuk artikel<br />%j.v%vi%i.%a.g%g untuk galley."

msgid "manager.setup.enableDois.description"
msgstr ""
"Ijinkan Digital Object Identifiers (DOIs) diberikan pada tulisan yang "
"diterbitkan di jurnal ini."

msgid "manager.statistics.defaultMetricDescription"
msgstr ""
"\n"
"\t\tJurnal Anda diatur untuk mencatat lebih dari satu parameter penggunaan. "
"Statistik penggunaan akan ditampilkan dalam beberapa konteks.\n"
"\t\tTerdapat kondisi tertentu yang mengharuskan pemakaian satu parameter "
"saja, misalnya untuk menampilkan urutan naskah yang paling banyak dibaca "
"atau membuat peringkat\n"
"\t\thasil pencarian. Silakan pilih salah satu paket parameter sebagai "
"default.\n"
"\t"

msgid "manager.statistics.reports.filters.byContext.description"
msgstr "Persempit hasil berdasar konteks (terbitan dan/atau artikel)."

msgid "manager.statistics.reports.filters.byObject.description"
msgstr ""
"Persempit hasil berdasar tipe objek (jurnal, terbitan, artikel, tipe file) "
"dan/atau satu atau lebih id objek."

msgid "doi.manager.settings.galleysWithDescription"
msgstr "Galei Artikel, misalnya PDF"

<<<<<<< HEAD
msgid "mailable.subscriptionNotify.description"
msgstr "Email ini memberitahu pembaca terdaftar bahwa Manajer telah membuat akses langganan untuk mereka.  Email ini memberikan URL jurnal beserta petunjuk aksesnya."

msgid "mailable.subscriptionExpiresSoon.description"
msgstr "Email ini memberitahu seorang pelanggan bahwa langganannya hampir berakhir.  Email ini memberikan URL jurnal beserta petunjuk aksesnya."

msgid "mailable.subscriptionExpired.description"
msgstr "Email ini memberitahu seorang pelanggan bahwa langganannya telah berakhir.  Email ini memberikan URL jurnal beserta petunjuk aksesnya."

msgid "mailable.subscriptionExpiredLast.description"
msgstr "Email ini memberitahu seorang pelanggan bahwa langganannya telah berakhir.  Email ini memberikan URL jurnal beserta petunjuk aksesnya."

msgid "mailable.subscriptionPurchaseIndividual.description"
msgstr "Email ini memberitahu Manajer Langganan bahwa sebuah langganan individu telah dibeli online.  Email ini memberikan ringkasan informasi tentang langganan tersebut beserta tautan untuk mengakses langganan yang dibeli."

msgid "mailable.subscriptionPurchaseInstitutional.description"
msgstr "Email ini memberitahu Manajer Langganan bahwa sebuah langganan institusi telah dibeli online.  Email ini memberikan ringkasan informasi tentang langganan tersebut beserta tautan untuk mengakses langganan yang dibeli."

msgid "mailable.subscriptionRenewIndividual.description"
msgstr "Email ini memberitahu Manajer Langganan bahwa sebuah langganan individu telah diperbaharui online.  Email ini memberikan ringkasan informasi tentang langganan tersebut beserta tautan untuk mengakses langganan yang diperbaharui."

msgid "mailable.subscriptionRenewInstitutional.description"
msgstr "Email ini memberitahu Manajer Langganan bahwa sebuah langganan institusi telah diperbaharui online.  Email ini memberikan ringkasan informasi tentang langganan tersebut beserta tautan untuk mengakses langganan yang diperbaharui."

msgid "mailable.openAccessNotify.description"
msgstr "Email ini dikirimkan ke pembaca terdaftar yang meminta untuk dikirimkan email pemberitahuan saat suatu terbitan menjadi Open Access."
=======
msgid "manager.subscriptions.form.institution"
msgstr "Institusi"

msgid "manager.subscriptions.form.institutionIdValid"
msgstr "Pilih institusi yang valid."

msgid "manager.subscriptions.form.institutionRequired"
msgstr "Institusi harus dibuat terlebih dahulu sebelum membuat langganan baru."

msgid "stats.issueTOCViews"
msgstr "Tampilan Dafis Edisi"

msgid "stats.issueGalleyViews"
msgstr "Tinjauan Galei Edisi"

msgid "manager.institutions.noContext"
msgstr "Jurnal institusi ini tidak ditemukan."
>>>>>>> c75cca10
<|MERGE_RESOLUTION|>--- conflicted
+++ resolved
@@ -2458,7 +2458,6 @@
 msgid "doi.manager.settings.galleysWithDescription"
 msgstr "Galei Artikel, misalnya PDF"
 
-<<<<<<< HEAD
 msgid "mailable.subscriptionNotify.description"
 msgstr "Email ini memberitahu pembaca terdaftar bahwa Manajer telah membuat akses langganan untuk mereka.  Email ini memberikan URL jurnal beserta petunjuk aksesnya."
 
@@ -2485,7 +2484,7 @@
 
 msgid "mailable.openAccessNotify.description"
 msgstr "Email ini dikirimkan ke pembaca terdaftar yang meminta untuk dikirimkan email pemberitahuan saat suatu terbitan menjadi Open Access."
-=======
+
 msgid "manager.subscriptions.form.institution"
 msgstr "Institusi"
 
@@ -2502,5 +2501,4 @@
 msgstr "Tinjauan Galei Edisi"
 
 msgid "manager.institutions.noContext"
-msgstr "Jurnal institusi ini tidak ditemukan."
->>>>>>> c75cca10
+msgstr "Jurnal institusi ini tidak ditemukan."